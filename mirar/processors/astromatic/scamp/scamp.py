"""
Module to run Scamp
"""
import logging
import os
import shutil
from collections.abc import Callable
from pathlib import Path

import numpy as np
from astropy.io import fits

from mirar.catalog.base_catalog import BaseCatalog
from mirar.data import Image, ImageBatch
from mirar.paths import (
    BASE_NAME_KEY,
    copy_temp_file,
    get_astrometry_keys,
    get_output_dir,
    get_untemp_path,
)
from mirar.processors.astromatic.sextractor.sextractor import (
    SEXTRACTOR_HEADER_KEY,
    check_sextractor_prerequisite,
)
from mirar.processors.base_processor import BaseImageProcessor, PrerequisiteError
from mirar.utils import execute

logger = logging.getLogger(__name__)

SCAMP_HEADER_KEY = "SCMPHEAD"


def run_scamp(
    scamp_list_path: str | Path,
    scamp_config_path: str | Path,
    ast_ref_cat_path: str | Path,
    output_dir: str | Path,
    timeout_seconds: float = 60.0,
):
    """
    Function to run scamp.
    NOTE : By default, the scamp instance here is only designed to run for astrometry.
    This function thus enforces SOLVE_PHOTOM = N as otherwise Scamp behaves weirdly and
    can output FLXSCALE != 1 in the output header. This can cause incosistencies down
    the line, e.g. with Swarp.
    Args:
        scamp_list_path:
        scamp_config_path:
        ast_ref_cat_path:
        output_dir:
        timeout_seconds:

    Returns:

    """
    scamp_cmd = (
        f"scamp @{scamp_list_path} "
        f"-c {scamp_config_path} "
        f"-ASTREFCAT_NAME {ast_ref_cat_path} "
        f"-VERBOSE_TYPE QUIET -SOLVE_PHOTOM N"
    )

    execute(scamp_cmd, output_dir=output_dir, timeout=np.max([60.0, timeout_seconds]))


def write_scamp_header_to_image(image: Image):
    """
    Function to write the scamp header to the image.
    """
    headerfile = image[SCAMP_HEADER_KEY]
    image_header = image.get_header()
    with open(headerfile, "r") as header_f:  # pylint: disable=unspecified-encoding
        scamp_header_data = header_f.read()

    scamp_header = fits.Header()
    scamp_header = scamp_header.fromstring(scamp_header_data, sep="\n")

    # Remove any existing astrometry keywords
    astrometry_keys = get_astrometry_keys()
    for k in astrometry_keys:
        if k in image_header.keys():
            del image_header[k]

    for k in scamp_header:
        if k in ["HISTORY", "COMMENT"]:
            continue

        image_header[k] = scamp_header[k]
    image_header.add_history(f"{scamp_header['HISTORY']}")
    image.set_header(image_header)
    return image


class Scamp(BaseImageProcessor):
    """
    Class for Scamp Processor
    """

    base_key = "scamp"

    def __init__(
        self,
        ref_catalog_generator: Callable[[fits.Header], BaseCatalog],
        scamp_config_path: str,
        temp_output_sub_dir: str = "scamp",
        cache: bool = False,
        copy_scamp_header_to_image: bool = False,
    ):
        super().__init__()
        self.scamp_config = scamp_config_path
        self.ref_catalog_generator = ref_catalog_generator
        self.temp_output_sub_dir = temp_output_sub_dir
        self.cache = cache
        self.copy_scamp_header_to_image = copy_scamp_header_to_image

    def __str__(self) -> str:
        """
        Description of processor
        Returns:

        """
        return (
            f"Processor to apply Scamp to images and calculate astrometry, "
            f"using the config at {self.scamp_config}."
        )

    def get_scamp_output_dir(self) -> Path:
        """
        Function to get scamp output directory
        Returns:
        Path
        """
        return get_output_dir(self.temp_output_sub_dir, self.night_sub_dir)

    def _apply_to_images(self, batch: ImageBatch) -> ImageBatch:
        basenames = [x[BASE_NAME_KEY] for x in batch]
        sort_inds = np.argsort(basenames)
        batch = ImageBatch([batch[i] for i in sort_inds])

        scamp_output_dir = self.get_scamp_output_dir()
        scamp_output_dir.mkdir(parents=True, exist_ok=True)

        ref_catalog = self.ref_catalog_generator(batch[0])

        ref_cat_path = ref_catalog.write_catalog(batch[0], output_dir=scamp_output_dir)

        scamp_image_list_path = scamp_output_dir.joinpath(
            Path(batch[0][BASE_NAME_KEY]).name + "_scamp_list.txt",
        )

        logger.debug(f"Writing file list to {scamp_image_list_path}")

        temp_files = [scamp_image_list_path, ref_cat_path]

        out_files = []

        with open(scamp_image_list_path, "w", encoding="utf8") as img_list_f:
            for image in batch:
                temp_sextractor_cat_path = copy_temp_file(
                    output_dir=scamp_output_dir, file_path=image[SEXTRACTOR_HEADER_KEY]
                )
                img_list_f.write(f"{temp_sextractor_cat_path}\n")
                temp_files += [temp_sextractor_cat_path]

                out_path = Path(
                    os.path.splitext(temp_sextractor_cat_path)[0]
                ).with_suffix(".head")
                out_files.append(out_path)
        num_files = len(batch)
        run_scamp(
            scamp_list_path=scamp_image_list_path,
            scamp_config_path=self.scamp_config,
            ast_ref_cat_path=ref_cat_path,
            output_dir=scamp_output_dir,
            timeout_seconds=30.0 * num_files,
        )

        if not self.cache:
            for path in temp_files:
                logger.debug(f"Deleting temp file {path}")
                path.unlink()

        assert len(batch) == len(out_files)

        for i, out_path in enumerate(out_files):
            image = batch[i]
            new_out_path = get_untemp_path(out_path)
            shutil.move(out_path, new_out_path)
            image[SCAMP_HEADER_KEY] = str(new_out_path).strip()
            if self.copy_scamp_header_to_image:
                image = write_scamp_header_to_image(image)

            batch[i] = image

        return batch

    def check_prerequisites(
        self,
    ):
<<<<<<< HEAD
        check = np.sum([isinstance(x, Sextractor) for x in self.preceding_steps])
        if check < 1:
            err = (
                f"{self.__module__} requires {Sextractor} as a prerequisite. "
                f"However, the following steps were found: {self.preceding_steps}."
            )
            logger.error(err)
            raise PrerequisiteError(err)
=======
        check_sextractor_prerequisite(self)
>>>>>>> bfb7a231
<|MERGE_RESOLUTION|>--- conflicted
+++ resolved
@@ -23,7 +23,7 @@
     SEXTRACTOR_HEADER_KEY,
     check_sextractor_prerequisite,
 )
-from mirar.processors.base_processor import BaseImageProcessor, PrerequisiteError
+from mirar.processors.base_processor import BaseImageProcessor
 from mirar.utils import execute
 
 logger = logging.getLogger(__name__)
@@ -198,15 +198,4 @@
     def check_prerequisites(
         self,
     ):
-<<<<<<< HEAD
-        check = np.sum([isinstance(x, Sextractor) for x in self.preceding_steps])
-        if check < 1:
-            err = (
-                f"{self.__module__} requires {Sextractor} as a prerequisite. "
-                f"However, the following steps were found: {self.preceding_steps}."
-            )
-            logger.error(err)
-            raise PrerequisiteError(err)
-=======
-        check_sextractor_prerequisite(self)
->>>>>>> bfb7a231
+        check_sextractor_prerequisite(self)