"""
Script containing the various
:class:`~mirar.processors.base_processor.BaseProcessor`
lists which are used to build configurations for the
:class:`~mirar.pipelines.sedmv2.sedmv2_pipeline.SEDMv2Pipeline`.
"""
from mirar.paths import BASE_NAME_KEY, OBSCLASS_KEY
from mirar.pipelines.sedmv2.config import (
    psfex_config_path,
    sedmv2_mask_path,
    sextractor_astrometry_config,
    sextractor_photometry_config,
    sextractor_PSF_photometry_config,
    swarp_config_path,
)
from mirar.pipelines.sedmv2.config.constants import SEDMV2_PIXEL_SCALE
from mirar.pipelines.sedmv2.generator import (
    sedmv2_color_function_ps1,
    sedmv2_photometric_catalog_generator,
    sedmv2_reference_image_generator,
    sedmv2_reference_image_resampler,
    sedmv2_reference_psfex,
    sedmv2_reference_sextractor,
    sedmv2_zogy_catalogs_purifier,
)
from mirar.pipelines.sedmv2.load_sedmv2_image import load_sedmv2_mef_image
from mirar.processors import BiasCalibrator, FlatCalibrator
from mirar.processors.astromatic import PSFex, Sextractor, Swarp
from mirar.processors.astromatic.sextractor.background_subtractor import (
    SextractorBkgSubtractor,
)
from mirar.processors.astrometry.anet import AstrometryNet
from mirar.processors.dark import DarkCalibrator
from mirar.processors.mask import MaskPixelsFromPath
<<<<<<< HEAD
from mirar.processors.photcal.photcalibrator import PhotCalibrator
=======
from mirar.processors.photcal.photcal import PhotCalibrator
from mirar.processors.photcal.zp_calculator import ZPWithColorTermCalculator
>>>>>>> e3dada9a
from mirar.processors.photometry import AperturePhotometry, PSFPhotometry
from mirar.processors.reference import ProcessReference
from mirar.processors.skyportal.skyportal_source import SkyportalSourceUploader
from mirar.processors.sources import (
    ForcedPhotometryDetector,
    SextractorSourceDetector,
    SourceWriter,
)
from mirar.processors.utils import (
    ImageBatcher,
    ImageDebatcher,
    ImageSaver,
    ImageSelector,
    MEFLoader,
)
from mirar.processors.utils.header_annotate import HeaderEditor
from mirar.processors.zogy.zogy import ZOGY, ZOGYPrepare

load_raw = [
    MEFLoader(
        input_sub_dir="",
        load_image=load_sedmv2_mef_image,
    ),
    ImageSaver(output_dir_name="loaded"),
]

mask_all = [  # masks cals and science, assuming run just after load_raw
    MaskPixelsFromPath(mask_path=sedmv2_mask_path)
]

bias_all = [  # applies bias subtraction to darks, flats, and science
    ImageDebatcher(),
    BiasCalibrator(),
]

dark_all = [  # applies dark subtraction to flats and science
    ImageDebatcher(),
    ImageSelector((OBSCLASS_KEY, ["dark", "flat", "science"])),
    DarkCalibrator(cache_sub_dir="calibration_darks"),
]

flat_all = [
    ImageSelector((OBSCLASS_KEY, ["flat", "science"])),
    ImageBatcher(split_key="filterid"),
    FlatCalibrator(),
    ImageSaver(output_dir_name="detrend", write_mask=True),
]

skysub = [
    ImageBatcher(split_key=BASE_NAME_KEY),
    ImageSelector((OBSCLASS_KEY, ["science"])),  # pylint: disable=duplicate-code
    Sextractor(
        **sextractor_astrometry_config,
        write_regions_bool=True,
        cache=True,
        output_sub_dir="skysub",
        checkimage_type=["-BACKGROUND"],
    ),
    SextractorBkgSubtractor(),
    ImageSaver(output_dir_name="skysub", write_mask=True),
]

reduce_not0 = mask_all + bias_all + dark_all + flat_all + skysub
reduce_0 = mask_all + dark_all + flat_all + skysub
reduce_no_dark = mask_all + bias_all + flat_all + skysub

astrometry = [
    AstrometryNet(
        output_sub_dir="a-net",
        scale_bounds=(0.08333333, 0.11666667),
        scale_units="degw",
        downsample=2,
        timeout=60,
        use_sextractor=True,
    ),
    Sextractor(
        output_sub_dir="sextractor",
        checkimage_name=None,
        checkimage_type=None,
        **sextractor_astrometry_config,
<<<<<<< HEAD
    ),
]

calibrate = [
    Sextractor(
        output_sub_dir="photprocess",
        checkimage_type="BACKGROUND_RMS",
        **sextractor_photometry_config,
    ),  # pylint: disable=duplicate-code
    PhotCalibrator(ref_catalog_generator=sedmv2_photometric_catalog_generator),
    ImageSaver(
        output_dir_name="processed",
        write_mask=True,
=======
>>>>>>> e3dada9a
    ),
    HeaderEditor(edit_keys="procflag", values=1),
]

<<<<<<< HEAD
=======
calibrate = [
    Sextractor(
        output_sub_dir="photprocess",
        checkimage_type="BACKGROUND_RMS",
        **sextractor_photometry_config,
    ),  # pylint: disable=duplicate-code
    PhotCalibrator(ref_catalog_generator=sedmv2_photometric_catalog_generator),
    ImageSaver(
        output_dir_name="processed",
        write_mask=True,
    ),
    HeaderEditor(edit_keys="procflag", values=1),
]

>>>>>>> e3dada9a

# stellar --

resample_stellar = [
    # ImageDebatcher(),
    # reaches for files coming from the same object
    # (note there can be more tha one MEF file per stellar object!)
    # ImageBatcher(split_key="OBJECTID"),
    Swarp(
        swarp_config_path=swarp_config_path,
        include_scamp=False,
        combine=False,
        calculate_dims_in_swarp=True,
    ),
    ImageSaver(
        output_dir_name="resampled", write_mask=True
    ),  # pylint: disable=duplicate-code
]


parse_stellar = [ImageSelector(("SOURCE", ["stellar", "None"]))]

# process_stellar = parse_stellar + process
process_stellar = reduce_not0 + astrometry + resample_stellar + calibrate

image_photometry = [  # imported from wirc/blocks.py
    ImageSaver(output_dir_name="photometry"),
    ForcedPhotometryDetector(ra_header_key="OBJRAD", dec_header_key="OBJDECD"),
    AperturePhotometry(
        aper_diameters=[
            2 / SEDMV2_PIXEL_SCALE,
            3 / SEDMV2_PIXEL_SCALE,
            4 / SEDMV2_PIXEL_SCALE,
            5 / SEDMV2_PIXEL_SCALE,
            10 / SEDMV2_PIXEL_SCALE,
        ],
        bkg_in_diameters=[
            2.5 / SEDMV2_PIXEL_SCALE,
            3.5 / SEDMV2_PIXEL_SCALE,
            4.5 / SEDMV2_PIXEL_SCALE,
            5.5 / SEDMV2_PIXEL_SCALE,
            10.5 / SEDMV2_PIXEL_SCALE,
        ],
        bkg_out_diameters=[
            5.5 / SEDMV2_PIXEL_SCALE,
            8.6 / SEDMV2_PIXEL_SCALE,
            9.5 / SEDMV2_PIXEL_SCALE,
            10.6 / SEDMV2_PIXEL_SCALE,
            15.6 / SEDMV2_PIXEL_SCALE,
        ],
        col_suffix_list=["2", "3", "4", "5", "10"],
        phot_cutout_half_size=100,
        zp_key="ZP_AUTO",
    ),
    SourceWriter(output_dir_name="sourcetable"),
]

candidate_photometry = [  # imported from wirc/blocks.py
    AperturePhotometry(
        aper_diameters=[16, 70],
        phot_cutout_half_size=100,
        bkg_in_diameters=[25, 90],
        bkg_out_diameters=[40, 100],
        col_suffix_list=["", "big"],
    ),
    PSFPhotometry(),
]


# transients --

parse_transient = [ImageSelector(("SOURCE", ["transient", "None"]))]

resample_transient = [
    ImageDebatcher(),
    ImageBatcher(split_key="origname"),  # reaches for files coming from the same MEF
    Swarp(
        # cache=True,
        swarp_config_path=swarp_config_path,
        include_scamp=False,
        combine=True,
        calculate_dims_in_swarp=True,
    ),
    ImageSaver(
        output_dir_name="resampled", write_mask=True
    ),  # pylint: disable=duplicate-code
]

transient_phot = [  # run phot on target in image
    PSFex(config_path=psfex_config_path, norm_fits=True),
    ForcedPhotometryDetector(ra_header_key="OBJRAD", dec_header_key="OBJDECD"),
    PSFPhotometry(),
    SourceWriter(output_dir_name="sourcetable"),
]

transient_phot_psfexsex = [  # run phot on target in image with new PSF method
    PSFex(config_path=psfex_config_path, norm_fits=True),
    Sextractor(
        output_sub_dir="photprocess",
        checkimage_type="BACKGROUND_RMS",
        use_psfex=True,
        **sextractor_PSF_photometry_config,
    ),  # Sextractor-based PSF mags, saves to catalog
    SextractorSourceDetector(output_sub_dir="sources", target_only=True),
    SourceWriter(output_dir_name="sourcetable"),
]

<<<<<<< HEAD
=======
all_phot_psfexsex_calibrate = [  # run phot on all sources in image
    Sextractor(
        output_sub_dir="sextractor_before_psfex",
        checkimage_type="BACKGROUND_RMS",
        **sextractor_photometry_config,
    ),  # pylint: disable=duplicate-code
    PSFex(config_path=psfex_config_path, norm_fits=True),
    Sextractor(
        output_sub_dir="sextractor_after_psfex",
        checkimage_type="BACKGROUND_RMS",
        use_psfex=True,
        **sextractor_PSF_photometry_config,
    ),  # Sextractor-based PSF mags, saves to catalog
    # SextractorSourceDetector(output_sub_dir="sources"),
    # SourceWriter(output_dir_name="sourcetable"),
    PhotCalibrator(
        ref_catalog_generator=sedmv2_photometric_catalog_generator,
        zp_calculator=ZPWithColorTermCalculator(
            color_colnames_generator=sedmv2_color_function_ps1
        ),
    ),
    ImageSaver(
        output_dir_name="processed_after_psf",
        write_mask=True,
    ),
]


>>>>>>> e3dada9a
all_phot = [  # run phot on all sources in image
    ImageSaver(
        output_dir_name="sources",
        write_mask=True,
    ),
    PSFex(config_path=psfex_config_path, norm_fits=True),
    SextractorSourceDetector(output_sub_dir="sources"),
    PSFPhotometry(),
    SourceWriter(output_dir_name="sourcetable"),
]

upload_fritz = [
    SkyportalSourceUploader(
        origin="SEDMv2TEST",
        group_ids=[1423],
        instrument_id=1078,
        update_thumbnails=False,
    )
]

<<<<<<< HEAD
=======
process_all_psf_then_cal = (
    reduce_not0 + astrometry + resample_transient + all_phot_psfexsex_calibrate
)
>>>>>>> e3dada9a
process_transient = reduce_not0 + astrometry + resample_transient + calibrate
process_all = reduce_not0 + astrometry + resample_transient + calibrate + all_phot

subtract = [
    ImageBatcher(split_key=BASE_NAME_KEY),
    ImageSelector((OBSCLASS_KEY, "science")),
    ProcessReference(
        ref_image_generator=sedmv2_reference_image_generator,
        ref_psfex=sedmv2_reference_psfex,
        sextractor=sedmv2_reference_sextractor,
        swarp_resampler=sedmv2_reference_image_resampler,  # pylint: disable=duplicate-code
    ),
    Sextractor(
        output_sub_dir="subtract",
        cache=False,
        write_regions_bool=True,
        **sextractor_photometry_config,
    ),
    PSFex(config_path=psfex_config_path, output_sub_dir="subtract", norm_fits=True),
    ImageSaver(output_dir_name="ref"),
    ZOGYPrepare(
        output_sub_dir="subtract",
        sci_zp_header_key="ZP_AUTO",
        catalog_purifier=sedmv2_zogy_catalogs_purifier,
    ),
    ZOGY(output_sub_dir="subtract"),
]

imsub = subtract  # + export_diff_to_db + extract_candidates<|MERGE_RESOLUTION|>--- conflicted
+++ resolved
@@ -32,12 +32,8 @@
 from mirar.processors.astrometry.anet import AstrometryNet
 from mirar.processors.dark import DarkCalibrator
 from mirar.processors.mask import MaskPixelsFromPath
-<<<<<<< HEAD
 from mirar.processors.photcal.photcalibrator import PhotCalibrator
-=======
-from mirar.processors.photcal.photcal import PhotCalibrator
 from mirar.processors.photcal.zp_calculator import ZPWithColorTermCalculator
->>>>>>> e3dada9a
 from mirar.processors.photometry import AperturePhotometry, PSFPhotometry
 from mirar.processors.reference import ProcessReference
 from mirar.processors.skyportal.skyportal_source import SkyportalSourceUploader
@@ -118,7 +114,6 @@
         checkimage_name=None,
         checkimage_type=None,
         **sextractor_astrometry_config,
-<<<<<<< HEAD
     ),
 ]
 
@@ -132,29 +127,10 @@
     ImageSaver(
         output_dir_name="processed",
         write_mask=True,
-=======
->>>>>>> e3dada9a
     ),
     HeaderEditor(edit_keys="procflag", values=1),
 ]
 
-<<<<<<< HEAD
-=======
-calibrate = [
-    Sextractor(
-        output_sub_dir="photprocess",
-        checkimage_type="BACKGROUND_RMS",
-        **sextractor_photometry_config,
-    ),  # pylint: disable=duplicate-code
-    PhotCalibrator(ref_catalog_generator=sedmv2_photometric_catalog_generator),
-    ImageSaver(
-        output_dir_name="processed",
-        write_mask=True,
-    ),
-    HeaderEditor(edit_keys="procflag", values=1),
-]
-
->>>>>>> e3dada9a
 
 # stellar --
 
@@ -262,8 +238,6 @@
     SourceWriter(output_dir_name="sourcetable"),
 ]
 
-<<<<<<< HEAD
-=======
 all_phot_psfexsex_calibrate = [  # run phot on all sources in image
     Sextractor(
         output_sub_dir="sextractor_before_psfex",
@@ -291,8 +265,6 @@
     ),
 ]
 
-
->>>>>>> e3dada9a
 all_phot = [  # run phot on all sources in image
     ImageSaver(
         output_dir_name="sources",
@@ -313,12 +285,9 @@
     )
 ]
 
-<<<<<<< HEAD
-=======
 process_all_psf_then_cal = (
     reduce_not0 + astrometry + resample_transient + all_phot_psfexsex_calibrate
 )
->>>>>>> e3dada9a
 process_transient = reduce_not0 + astrometry + resample_transient + calibrate
 process_all = reduce_not0 + astrometry + resample_transient + calibrate + all_phot
 
