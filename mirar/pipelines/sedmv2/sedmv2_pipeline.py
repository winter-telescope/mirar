"""
Module to run the SEDMv2 data reduction pipeline
"""
import logging
import os
from pathlib import Path

from mirar.data import Image
from mirar.downloader.caltech import download_via_ssh
from mirar.io import open_mef_image
from mirar.pipelines.base_pipeline import Pipeline
from mirar.pipelines.sedmv2.blocks import (
    image_photometry,
    load_raw,
    process_all,
    process_all_psf_then_cal,
    process_stellar,
    process_transient,
    reduce_not0,
    transient_phot,
    transient_phot_psfexsex,
    upload_fritz,
)
from mirar.pipelines.sedmv2.config import PIPELINE_NAME, sedmv2_cal_requirements
from mirar.pipelines.sedmv2.load_sedmv2_image import load_raw_sedmv2_mef

sedmv2_flats_dir = os.path.join(os.path.dirname(os.path.abspath(__file__)))

logger = logging.getLogger(__name__)


class SEDMv2Pipeline(Pipeline):
    """
    Class to run SEDMv2 data reduction pipeline
    """

    name = PIPELINE_NAME

    non_linear_level = 30000  # no idea, for pylint
    default_cal_requirements = sedmv2_cal_requirements
    all_pipeline_configurations = {
        "default": load_raw + process_stellar,
        "default_stellar": load_raw + process_stellar + image_photometry,
        "default_transient": load_raw + process_transient + transient_phot,  # +imsub,
        "realtime": load_raw + reduce_not0,  # +much more...
<<<<<<< HEAD
=======
        "psf_all_then_calibrate": load_raw + process_all_psf_then_cal,
>>>>>>> e3dada9a
        "transient_upload": load_raw
        + process_transient
        + transient_phot
        + upload_fritz,
        "all_phot": load_raw + process_all,
        "transient_PSF": load_raw + process_transient + transient_phot_psfexsex,
    }

    @staticmethod
    def download_raw_images_for_night(night: str | int):
        download_via_ssh(
            server="jagati.caltech.edu",
            base_dir="/data/viraj/winter_data/commissioning/raw/",
            night=night,
            pipeline=PIPELINE_NAME,
        )

    @staticmethod
    # def _load_raw_image(path: str) -> tuple[np.ndarray, astropy.io.fits.header]:
    #   return load_raw_sedmv2_image(path)
    def _load_raw_image(path: str | Path) -> Image | list[Image]:
        return open_mef_image(path, load_raw_sedmv2_mef)<|MERGE_RESOLUTION|>--- conflicted
+++ resolved
@@ -43,10 +43,7 @@
         "default_stellar": load_raw + process_stellar + image_photometry,
         "default_transient": load_raw + process_transient + transient_phot,  # +imsub,
         "realtime": load_raw + reduce_not0,  # +much more...
-<<<<<<< HEAD
-=======
         "psf_all_then_calibrate": load_raw + process_all_psf_then_cal,
->>>>>>> e3dada9a
         "transient_upload": load_raw
         + process_transient
         + transient_phot
