--- conflicted
+++ resolved
@@ -71,12 +71,4 @@
 
         :return: bool
         """
-<<<<<<< HEAD
-        return self._exists(
-            values=[self.query_ra, self.query_dec], keys=["query_ra", "query_dec"]
-=======
-        return self.sql_model().exists(
-            values=[self.mfid, self.xtnsnid],
-            keys=["mfid", "xtnsnid"],
->>>>>>> a88ca0dc
-        )+        return self._exists(values=[self.mfid, self.xtnsnid], keys=["mfid", "xtnsnid"])