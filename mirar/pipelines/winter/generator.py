--- conflicted
+++ resolved
@@ -385,16 +385,8 @@
     )
 
 
-<<<<<<< HEAD
-winter_history_deprecated_constraint = DBQueryConstraints(
-    columns="deprecated", accepted_values="False", comparison_types="="
-)
-
-
-def winter_fourier_filtered_image_generator(image: Image) -> Image:
-=======
+
 def winter_fourier_filtered_image_generator(batch: ImageBatch) -> ImageBatch:
->>>>>>> cc4911d8
     """
     Generates a fourier filtered image for the winter data
     """
