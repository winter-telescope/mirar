import logging
import os

import astropy.io.fits
import numpy as np
import copy
<<<<<<< HEAD
from astropy.time import Time
from astropy import units as u
from winterdrp.paths import cal_output_dir, raw_img_dir, observing_log_dir, raw_img_key, saturate_key, \
    get_preprocess_path
from winterdrp.processors.base_processor import BaseProcessor, ProcessorWithCache, BaseImage_DataframeProcessor, \
    BaseDataframeProcessor
from winterdrp.io import save_to_path
=======
from winterdrp.paths import saturate_key
>>>>>>> 1860a120

logger = logging.getLogger(__name__)

core_fields = ["OBSCLASS", "TARGET", "UTCTIME"]


class Pipeline:
    pipelines = {}
    name = None

    @property
    def pipeline_configurations(self):
        raise NotImplementedError()

    @property
    def gain(self):
        raise NotImplementedError()

    @property
    def non_linear_level(self):
        raise NotImplementedError()

    def __init__(
            self,
            pipeline_configuration: str | list = None,
            night: int | str = "",
    ):

        self.night_sub_dir = os.path.join(self.name, night)

        self.processors = self.load_pipeline_configuration(pipeline_configuration)

        self.configure_processors(sub_dir=self.night_sub_dir)

        for i, (processor) in enumerate(self.processors):

            logger.debug(f"Initialising processor {processor.__class__}")
            processor.set_preceding_steps(previous_steps=self.processors[:i])
            processor.check_prerequisites()

        logger.debug("Pipeline initialisation complete.")

    @classmethod
    def __init_subclass__(cls, **kwargs):
        super().__init_subclass__(**kwargs)
        if cls.name in cls.pipelines.keys():
            err = f"Pipeline name '{cls.name}' is already found in the pipeline registered keys. " \
                  f"The Pipeline class variable 'name' must be unique!"
            logger.error(err)
            raise ValueError(err)
        cls.pipelines[cls.name] = cls

    def configure_processors(
            self,
            sub_dir: str = ""
    ):
        for processor in self.processors:
            processor.set_night(night_sub_dir=sub_dir)

    @staticmethod
    def download_raw_images_for_night(
            night: str | int
    ):
        raise NotImplemented

    def load_pipeline_configuration(
            self,
            configuration: str | list = None,
    ):
        if isinstance(configuration, str | None):
            return copy.copy(self.pipeline_configurations[configuration])
        else:
            return copy.copy(configuration)

    def reduce_images(
            self,
<<<<<<< HEAD
            images: list,
            headers: list,
    ) -> list:
        tables = []

        for processor in self.processors:
            if isinstance(processor, BaseImage_DataframeProcessor):
                logger.debug(
                    f"Applying Image-Dataframe processor '{processor.__class__}' processor to {len(images)} images")
                tables = processor.apply(
                    images,
                    headers
                )

            elif isinstance(processor, BaseDataframeProcessor):
                logger.debug(f"Applying '{processor.__class__}' processor to {len(tables)} tables")
                tables = processor.apply(
                    tables
                )

            else:
                logger.debug(f"Applying Dataframe-Dataframe '{processor.__class__}' processor to {len(images)} images")
                images, headers = processor.apply(
                    images,
                    headers,
                )

        # assert False
        return images

    def export_observing_log(
            self,
            night_sub_dir: str = ""
    ):
        """Function to export observing log to file

        Parameters
        ----------
        night_sub_dir: subdirectory associated with data, e.g date

        Returns
        -------
        """
        log = self.load_observing_log(night_sub_dir=night_sub_dir)
        path = self.get_observing_log_path(night_sub_dir=night_sub_dir)
        logger.debug(f"Saving to {path}")
        log.to_csv(path)

    @staticmethod
    def get_observing_log_path(
            night_sub_dir: str | int = ""
    ):
        """Function to find path for observing log file

        Parameters
        ----------
        night_sub_dir: subdirectory associated with data, e.g date

        Returns
        -------
        path to the observing log
        """
        base_dir = observing_log_dir(sub_dir=night_sub_dir)
        return os.path.join(base_dir, "observing_log.csv")

    def load_observing_log(
            self,
            night_sub_dir: str | int
    ):

        path = self.get_observing_log_path(night_sub_dir=night_sub_dir)

        if path in self.observing_logs_cache:
            log = self.observing_logs_cache[path]
        elif np.logical_and(not self.remake_logs, os.path.isfile(path)):
            logger.debug(f"Found log, loading {path}")
            log = pd.read_csv(path)
            self.observing_logs_cache[path] = log
        else:
            logger.debug(f"Making log {path}")
            log = self.parse_observing_log(night_sub_dir=night_sub_dir)
            self.observing_logs_cache[path] = log
            self.export_observing_log(night_sub_dir=night_sub_dir)

        return log

    def load_observing_log_block(
            self,
            night_sub_dir: str | int,
            log_history_nights: int
    ) -> pd.DataFrame:

        log = self.load_observing_log(night_sub_dir=night_sub_dir)

        pipeline, night = night_sub_dir.split("/")

        if len(str(night)) != 8:
            err = f"Night format not recignised. Folders should be organised as YYYYMMDD. " \
                  f"Instead found {night}."
            logger.error(err)
            raise ValueError(err)

        date = Time(f"{night[:4]}-{night[4:6]}-{night[6:]}")

        other_dates = [
            (date - ((x + 1) * u.day)).isot.split("T")[0].replace("-", "")
            for x in range(log_history_nights)[::-1]
        ]
=======
            batches: list[list[list[np.ndarray], list[astropy.io.fits.header]]],
    ):
>>>>>>> 1860a120

        for i, processor in enumerate(self.processors):
            logger.debug(f"Applying '{processor.__class__}' processor to {len(batches)} batches. "
                         f"(Step {i+1}/{len(self.processors)})")

            batches, failures = processor.base_apply(
                batches
            )

        return batches

    def set_saturation(
            self,
            header: astropy.io.fits.Header
    ) -> astropy.io.fits.Header:
        # update the SATURATE keyword in the header for subsequent sextractor runs
        co_add_head = header['COADDS']
        num_co_adds = int(co_add_head)
        saturation_level = self.non_linear_level * num_co_adds
        if "SKMEDSUB" in header.keys():
            saturation_level -= header['SKMEDSUB']
        header.append((saturate_key, saturation_level, 'Saturation level'), end=True)
        return header<|MERGE_RESOLUTION|>--- conflicted
+++ resolved
@@ -4,17 +4,7 @@
 import astropy.io.fits
 import numpy as np
 import copy
-<<<<<<< HEAD
-from astropy.time import Time
-from astropy import units as u
-from winterdrp.paths import cal_output_dir, raw_img_dir, observing_log_dir, raw_img_key, saturate_key, \
-    get_preprocess_path
-from winterdrp.processors.base_processor import BaseProcessor, ProcessorWithCache, BaseImage_DataframeProcessor, \
-    BaseDataframeProcessor
-from winterdrp.io import save_to_path
-=======
 from winterdrp.paths import saturate_key
->>>>>>> 1860a120
 
 logger = logging.getLogger(__name__)
 
@@ -91,119 +81,8 @@
 
     def reduce_images(
             self,
-<<<<<<< HEAD
-            images: list,
-            headers: list,
-    ) -> list:
-        tables = []
-
-        for processor in self.processors:
-            if isinstance(processor, BaseImage_DataframeProcessor):
-                logger.debug(
-                    f"Applying Image-Dataframe processor '{processor.__class__}' processor to {len(images)} images")
-                tables = processor.apply(
-                    images,
-                    headers
-                )
-
-            elif isinstance(processor, BaseDataframeProcessor):
-                logger.debug(f"Applying '{processor.__class__}' processor to {len(tables)} tables")
-                tables = processor.apply(
-                    tables
-                )
-
-            else:
-                logger.debug(f"Applying Dataframe-Dataframe '{processor.__class__}' processor to {len(images)} images")
-                images, headers = processor.apply(
-                    images,
-                    headers,
-                )
-
-        # assert False
-        return images
-
-    def export_observing_log(
-            self,
-            night_sub_dir: str = ""
-    ):
-        """Function to export observing log to file
-
-        Parameters
-        ----------
-        night_sub_dir: subdirectory associated with data, e.g date
-
-        Returns
-        -------
-        """
-        log = self.load_observing_log(night_sub_dir=night_sub_dir)
-        path = self.get_observing_log_path(night_sub_dir=night_sub_dir)
-        logger.debug(f"Saving to {path}")
-        log.to_csv(path)
-
-    @staticmethod
-    def get_observing_log_path(
-            night_sub_dir: str | int = ""
-    ):
-        """Function to find path for observing log file
-
-        Parameters
-        ----------
-        night_sub_dir: subdirectory associated with data, e.g date
-
-        Returns
-        -------
-        path to the observing log
-        """
-        base_dir = observing_log_dir(sub_dir=night_sub_dir)
-        return os.path.join(base_dir, "observing_log.csv")
-
-    def load_observing_log(
-            self,
-            night_sub_dir: str | int
-    ):
-
-        path = self.get_observing_log_path(night_sub_dir=night_sub_dir)
-
-        if path in self.observing_logs_cache:
-            log = self.observing_logs_cache[path]
-        elif np.logical_and(not self.remake_logs, os.path.isfile(path)):
-            logger.debug(f"Found log, loading {path}")
-            log = pd.read_csv(path)
-            self.observing_logs_cache[path] = log
-        else:
-            logger.debug(f"Making log {path}")
-            log = self.parse_observing_log(night_sub_dir=night_sub_dir)
-            self.observing_logs_cache[path] = log
-            self.export_observing_log(night_sub_dir=night_sub_dir)
-
-        return log
-
-    def load_observing_log_block(
-            self,
-            night_sub_dir: str | int,
-            log_history_nights: int
-    ) -> pd.DataFrame:
-
-        log = self.load_observing_log(night_sub_dir=night_sub_dir)
-
-        pipeline, night = night_sub_dir.split("/")
-
-        if len(str(night)) != 8:
-            err = f"Night format not recignised. Folders should be organised as YYYYMMDD. " \
-                  f"Instead found {night}."
-            logger.error(err)
-            raise ValueError(err)
-
-        date = Time(f"{night[:4]}-{night[4:6]}-{night[6:]}")
-
-        other_dates = [
-            (date - ((x + 1) * u.day)).isot.split("T")[0].replace("-", "")
-            for x in range(log_history_nights)[::-1]
-        ]
-=======
             batches: list[list[list[np.ndarray], list[astropy.io.fits.header]]],
     ):
->>>>>>> 1860a120
 
         for i, processor in enumerate(self.processors):
             logger.debug(f"Applying '{processor.__class__}' processor to {len(batches)} batches. "
