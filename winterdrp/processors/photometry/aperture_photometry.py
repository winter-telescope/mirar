--- conflicted
+++ resolved
@@ -4,10 +4,7 @@
 from typing import Optional
 
 import numpy as np
-<<<<<<< HEAD
-=======
 
->>>>>>> 88ffb485
 from winterdrp.data import ImageBatch, SourceBatch
 from winterdrp.paths import ZP_KEY
 from winterdrp.processors.photometry.base_photometry import (
@@ -18,17 +15,10 @@
 
 
 class CandidateAperturePhotometry(BaseCandidatePhotometry):
-<<<<<<< HEAD
-    base_key = 'APERPHOTDF'
     """
     Processor to run aperture photometry on all candidates in candidate table
     """
-=======
-    """
-    Processor to run aperture photometry on all candidates in candidate table
-    """
-
->>>>>>> 88ffb485
+    base_key = 'APERPHOTDF'
     def __init__(
         self,
         aper_diameters: float | list[float] = 10.0,
@@ -80,11 +70,8 @@
                     self.zp_colname
                 ] - 2.5 * np.log10(flux)
                 candidate_table[f"sigmagap{suffix}"] = 1.086 * fluxunc / flux
-<<<<<<< HEAD
                 print(candidate_table[f"magap{suffix}"])
-=======
 
->>>>>>> 88ffb485
             source_table.set_data(candidate_table)
         return batch
 
@@ -93,11 +80,8 @@
     """
     Processor to run aperture photometry at the RA/Dec specified in the header
     """
-<<<<<<< HEAD
     base_key = 'APERPHOTIM'
-=======
 
->>>>>>> 88ffb485
     def __init__(
         self,
         aper_diameters: float | list[float] = 10.0,
